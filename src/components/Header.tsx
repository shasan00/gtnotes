--- conflicted
+++ resolved
@@ -20,15 +20,11 @@
           />
           <Search className="absolute left-3 top-1/2 -translate-y-1/2 h-5 w-5 text-muted-foreground" />
         </div>
-<<<<<<< HEAD
-        <nav className="flex items-center space-x-4">
-=======
         <nav className="flex items-center space-x-4 flex-shrink-0">
           <Button asChild variant="ghost" className="text-gt-gold hover:bg-gt-gold/10 hover:text-gt-gold">
             <Link to="/upload">Upload</Link>
           </Button>
           <ThemeToggle />
->>>>>>> 397a98d9
           <AuthButtons />
         </nav>
       </div>
