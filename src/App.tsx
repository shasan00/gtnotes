--- conflicted
+++ resolved
@@ -16,7 +16,6 @@
 
 const App = () => (
   <QueryClientProvider client={queryClient}>
-<<<<<<< HEAD
     <ThemeProvider>
       <TooltipProvider>
         <Toaster />
@@ -34,24 +33,6 @@
         </BrowserRouter>
       </TooltipProvider>
     </ThemeProvider>
-=======
-    <TooltipProvider>
-      <Toaster />
-      <Sonner />
-      <BrowserRouter>
-        <Routes>
-          <Route path="/" element={<Index />} />
-          <Route path="/sign-in" element={<SignIn />} />
-          <Route path="/register" element={<Register />} />
-          <Route path="/upload" element={<Protected><UploadPage /></Protected>} />
-          <Route path="/notes/:id" element={<NoteDetail />} />
-          <Route path="/profile" element={<Protected><Profile /></Protected>} />
-          {/* ADD ALL CUSTOM ROUTES ABOVE THE CATCH-ALL "*" ROUTE */}
-          <Route path="*" element={<NotFound />} />
-        </Routes>
-      </BrowserRouter>
-    </TooltipProvider>
->>>>>>> 79a3cd50
   </QueryClientProvider>
 );
 
